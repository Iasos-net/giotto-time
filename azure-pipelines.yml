# these jobs are triggered automatically and they test the code and the examples.

jobs:
- template: build_tools/azure/test_job.yml
  parameters:
    name: test_ubuntu1604
    vmImage: 'ubuntu-16.04'

<<<<<<< HEAD
  steps:
  - task: UsePythonVersion@0
    inputs:
      versionSpec: '$(python.version)'

  - script: |
      python -m pip install --upgrade pip setuptools
      pip install wheel twine
    displayName: 'Install tools'

  - script: pip install -e ".[tests, doc]"
    displayName: 'Install dev environment'

  - script: |
      pip install plotly matplotlib openml
      pytest --cov giottotime --cov-report xml
      flake8
    displayName: 'Test with pytest, nbconvert and flake8'


- job: 'test_macOS1014'
  condition: eq(variables['build_check'], 'false')
  pool:
=======
- template: build_tools/azure/test_job.yml
  parameters:
    name: test_macOS1014
>>>>>>> 40eeb3a7
    vmImage: 'macOS-10.14'

<<<<<<< HEAD
  - script: pip install -e ".[tests, doc]"
    displayName: 'Install dev environment'

  - script: |
      pip install plotly matplotlib openml
      pytest --cov giottotime --cov-report xml
      flake8
    displayName: 'Test with pytest, nbconvert and flake8'


- job: 'test_win2016'
  condition: eq(variables['build_check'], 'false')
  pool:
=======
- template: build_tools/azure/test_job.yml
  parameters:
    name: test_win2016
>>>>>>> 40eeb3a7
    vmImage: 'vs2017-win2016'

<<<<<<< HEAD
  steps:
  - task: UsePythonVersion@0
    inputs:
      versionSpec: '$(python.version)'

  - script: |
      python -m pip install --upgrade pip setuptools
      pip install wheel twine
    displayName: 'Install tools'

  - script: pip install -e ".[tests, doc]"
    displayName: 'Install dev environment'

  - script: |
      pip install plotly matplotlib openml
      pytest --cov giottotime --cov-report xml
      flake8
    displayName: 'Test with pytest, nbconvert and flake8'
    
# these jobs are triggered manually and they test the code and the examples and build the wheels and docs.
=======
# these jobs are triggered manually and they test the code
# and the examples and build the wheels and docs.
>>>>>>> 40eeb3a7

- job: 'manylinux2010'
  condition: eq(variables['build_check'], 'true')
  pool:
    vmImage: 'ubuntu-16.04'
  strategy:
    matrix:
      Python36:
        arch: x86_64
        plat: manylinux2010_x86_64
        python_ver: '36'
        python.version: '3.6'
      Python37:
        arch: x86_64
        plat: manylinux2010_x86_64
        python_ver: '37'
        python.version: '3.7'

  steps:
  - task: UsePythonVersion@0
    inputs:
      versionSpec: '$(python.version)'

  - task: Bash@3
    inputs:
      filePath: .azure-ci/build_manylinux2010.sh
      failOnStderr: false
    env:
      python_ver: $(python_ver)
    displayName: 'Run the docker and open bash'

  - script: |
      python -m pip install --upgrade pip
      pip install pytest pytest-cov pytest-azurepipelines pytest-benchmark
    displayName: 'install pytest suite'

  - template: build_tools/azure/steps/test_wheels.yml
  - template: build_tools/azure/steps/publish_artifact.yml


- job: 'macOS1014'
  condition: eq(variables['build_check'], 'true')
  pool:
    vmImage: 'macOS-10.14'
  strategy:
    matrix:
      Python36:
        python.version: '3.6'
      Python37:
        python.version: '3.7'

  steps:
<<<<<<< HEAD
  - task: UsePythonVersion@0
    inputs:
      versionSpec: '$(python.version)'

  - script: python -m pip install --upgrade pip setuptools
    displayName: 'Install tools'

  - script: |
      pip install -e ".[tests, doc]"
      pip install wheel twine
    displayName: 'Install dev environment'

  - script: |
      pip install plotly matplotlib openml
      pip uninstall -y giotto-time
      pytest --cov giottotime --cov-report xml
      flake8
    displayName: 'Test with pytest, nbconvert and flake8'
=======
  - template: build_tools/azure/steps/prepare_tests.yml
  - template: build_tools/azure/steps/run_pytest.yml
>>>>>>> 40eeb3a7

  - script: python setup.py sdist bdist_wheel
    displayName: 'build the wheels'

  - template: build_tools/azure/steps/test_wheels.yml

  - script: |
      cd doc/
      make html
      cd ..
    displayName: 'Build sphinx doc'

  - task: ArchiveFiles@2
    inputs:
      rootFolderOrFile: doc/build
      includeRootFolder: true
      archiveType: 'zip'
      tarCompression: 'gz'
      archiveFile: '$(Build.ArtifactStagingDirectory)/$(Build.BuildId).zip'
      replaceExistingArchive: true
    displayName: 'archive doc'

  - template: build_tools/azure/steps/publish_artifact.yml


- job: 'win2016'
  condition: eq(variables['build_check'], 'true')
  pool:
    vmImage: 'vs2017-win2016'
  strategy:
    matrix:
      Python36:
        python.version: '3.6'
      Python37:
        python.version: '3.7'

  steps:
<<<<<<< HEAD
  - task: UsePythonVersion@0
    inputs:
      versionSpec: '$(python.version)'

  - script: python -m pip install --upgrade pip setuptools
    displayName: 'Install tools'

  - script: |
      pip install -e ".[tests, doc]"
      pip install wheel twine
    displayName: 'Install dev environment'

  - script: |
      pip install plotly matplotlib openml
      pip uninstall -y giotto-time
      pytest --cov giottotime --cov-report xml
      flake8
    displayName: 'Test with pytest, nbconvert and flake8'
=======
  - template: build_tools/azure/steps/prepare_tests.yml
  - template: build_tools/azure/steps/run_pytest.yml
>>>>>>> 40eeb3a7

  - bash: |
      sed -i $'s/\r$//' README.rst
      python setup.py sdist bdist_wheel
    displayName: 'build the wheels'

  - template: build_tools/azure/steps/test_wheels.yml
  - template: build_tools/azure/steps/publish_artifact.yml<|MERGE_RESOLUTION|>--- conflicted
+++ resolved
@@ -6,83 +6,18 @@
     name: test_ubuntu1604
     vmImage: 'ubuntu-16.04'
 
-<<<<<<< HEAD
-  steps:
-  - task: UsePythonVersion@0
-    inputs:
-      versionSpec: '$(python.version)'
-
-  - script: |
-      python -m pip install --upgrade pip setuptools
-      pip install wheel twine
-    displayName: 'Install tools'
-
-  - script: pip install -e ".[tests, doc]"
-    displayName: 'Install dev environment'
-
-  - script: |
-      pip install plotly matplotlib openml
-      pytest --cov giottotime --cov-report xml
-      flake8
-    displayName: 'Test with pytest, nbconvert and flake8'
-
-
-- job: 'test_macOS1014'
-  condition: eq(variables['build_check'], 'false')
-  pool:
-=======
 - template: build_tools/azure/test_job.yml
   parameters:
     name: test_macOS1014
->>>>>>> 40eeb3a7
     vmImage: 'macOS-10.14'
 
-<<<<<<< HEAD
-  - script: pip install -e ".[tests, doc]"
-    displayName: 'Install dev environment'
-
-  - script: |
-      pip install plotly matplotlib openml
-      pytest --cov giottotime --cov-report xml
-      flake8
-    displayName: 'Test with pytest, nbconvert and flake8'
-
-
-- job: 'test_win2016'
-  condition: eq(variables['build_check'], 'false')
-  pool:
-=======
 - template: build_tools/azure/test_job.yml
   parameters:
     name: test_win2016
->>>>>>> 40eeb3a7
     vmImage: 'vs2017-win2016'
 
-<<<<<<< HEAD
-  steps:
-  - task: UsePythonVersion@0
-    inputs:
-      versionSpec: '$(python.version)'
-
-  - script: |
-      python -m pip install --upgrade pip setuptools
-      pip install wheel twine
-    displayName: 'Install tools'
-
-  - script: pip install -e ".[tests, doc]"
-    displayName: 'Install dev environment'
-
-  - script: |
-      pip install plotly matplotlib openml
-      pytest --cov giottotime --cov-report xml
-      flake8
-    displayName: 'Test with pytest, nbconvert and flake8'
-    
-# these jobs are triggered manually and they test the code and the examples and build the wheels and docs.
-=======
 # these jobs are triggered manually and they test the code
 # and the examples and build the wheels and docs.
->>>>>>> 40eeb3a7
 
 - job: 'manylinux2010'
   condition: eq(variables['build_check'], 'true')
@@ -135,29 +70,8 @@
         python.version: '3.7'
 
   steps:
-<<<<<<< HEAD
-  - task: UsePythonVersion@0
-    inputs:
-      versionSpec: '$(python.version)'
-
-  - script: python -m pip install --upgrade pip setuptools
-    displayName: 'Install tools'
-
-  - script: |
-      pip install -e ".[tests, doc]"
-      pip install wheel twine
-    displayName: 'Install dev environment'
-
-  - script: |
-      pip install plotly matplotlib openml
-      pip uninstall -y giotto-time
-      pytest --cov giottotime --cov-report xml
-      flake8
-    displayName: 'Test with pytest, nbconvert and flake8'
-=======
   - template: build_tools/azure/steps/prepare_tests.yml
   - template: build_tools/azure/steps/run_pytest.yml
->>>>>>> 40eeb3a7
 
   - script: python setup.py sdist bdist_wheel
     displayName: 'build the wheels'
@@ -195,29 +109,8 @@
         python.version: '3.7'
 
   steps:
-<<<<<<< HEAD
-  - task: UsePythonVersion@0
-    inputs:
-      versionSpec: '$(python.version)'
-
-  - script: python -m pip install --upgrade pip setuptools
-    displayName: 'Install tools'
-
-  - script: |
-      pip install -e ".[tests, doc]"
-      pip install wheel twine
-    displayName: 'Install dev environment'
-
-  - script: |
-      pip install plotly matplotlib openml
-      pip uninstall -y giotto-time
-      pytest --cov giottotime --cov-report xml
-      flake8
-    displayName: 'Test with pytest, nbconvert and flake8'
-=======
   - template: build_tools/azure/steps/prepare_tests.yml
   - template: build_tools/azure/steps/run_pytest.yml
->>>>>>> 40eeb3a7
 
   - bash: |
       sed -i $'s/\r$//' README.rst
