import numpy as np
import pandas as pd
import pandas.util.testing as testing
import pytest
from hypothesis import given, strategies as st
from sklearn.preprocessing import PolynomialFeatures

from giottotime.core.hypothesis.time_indexes import giotto_time_series
from giottotime.feature_creation import (
    ShiftFeature,
    MovingAverageFeature,
    ConstantFeature,
    ExogenousFeature,
    CustomFeature,
    PolynomialFeature,
)


class TestShiftFeature:
    def _correct_shift(self, df: pd.DataFrame, shift: int) -> pd.DataFrame:
        return df.shift(shift)

    def test_forward_time_shift_feature(self):
        output_name = "shift"
        df = pd.DataFrame.from_dict({"old_name": [0, 1, 2, 3, 4, 5]})

        shift_feature = ShiftFeature(shift=1, output_name=output_name)
        expected_df = pd.DataFrame.from_dict({output_name: [np.nan, 0, 1, 2, 3, 4]})

        df_shifted = shift_feature.fit_transform(df)
        testing.assert_frame_equal(expected_df, df_shifted)

    def test_backwards_time_shift_feature(self):
        output_name = "shift"
        df = pd.DataFrame.from_dict({"old_name": [0, 1, 2, 3, 4, 5]})

        shift_feature = ShiftFeature(shift=-2, output_name=output_name)
        expected_df = pd.DataFrame.from_dict(
            {output_name: [2, 3, 4, 5, np.nan, np.nan]}
        )

        df_shifted = shift_feature.fit_transform(df)
        testing.assert_frame_equal(expected_df, df_shifted)

    def test_zero_shift_feature(self):
        output_name = "shift"
        df = pd.DataFrame.from_dict({"old_name": [0, 1, 2, 3, 4, 5]})

        shift_feature = ShiftFeature(shift=0, output_name=output_name)
        expected_df = pd.DataFrame.from_dict({output_name: [0, 1, 2, 3, 4, 5]})

        df_shifted = shift_feature.fit_transform(df)
        testing.assert_frame_equal(expected_df, df_shifted)

    def test_multi_columns_time_shift_feature(self):
        output_name = "shift"
        df = pd.DataFrame.from_dict(
            {"old_name_0": [0, 1, 2, 3, 4, 5], "old_name_1": [7, 8, 9, 10, 11, 12]}
        )

        shift_feature = ShiftFeature(shift=-2, output_name=output_name)
        expected_df = pd.DataFrame.from_dict(
            {
                f"{output_name}_0": [2, 3, 4, 5, np.nan, np.nan],
                f"{output_name}_1": [9, 10, 11, 12, np.nan, np.nan],
            }
        )

        df_shifted = shift_feature.fit_transform(df)
        testing.assert_frame_equal(expected_df, df_shifted)

    @given(
        giotto_time_series(
            start_date=pd.Timestamp(2000, 1, 1), end_date=pd.Timestamp(2010, 1, 1)
        ),
        st.integers(0, 200),
    )
    def test_random_ts_and_shifts(self, df: pd.DataFrame, shift: int):
        output_name = "time_series"
        shift_feature = ShiftFeature(shift=shift, output_name=output_name)

        df_shifted = shift_feature.fit_transform(df)
        correct_df_shifted = self._correct_shift(df, shift)

        testing.assert_frame_equal(correct_df_shifted, df_shifted)


class TestMovingAverageFeature:
    def _correct_ma(self, df: pd.DataFrame, window_size: int) -> pd.DataFrame:
        return df.rolling(window_size).mean().shift(1)

    def test_invalid_window_size(self):
        output_name = "moving_average"
        window_size = -1
        df = pd.DataFrame.from_dict({"old_name": [0, 1, 2, 3, 4, 5]})

        ma_feature = MovingAverageFeature(
            window_size=window_size, output_name=output_name
        )
        with pytest.raises(ValueError):
            ma_feature.fit_transform(df)

    def test_positive_window_size(self):
        output_name = "moving_average"
        window_size = 2
        df = pd.DataFrame.from_dict({"old_name": [0, 1, 2, 3, 4, 5]})

        ma_feature = MovingAverageFeature(
            window_size=window_size, output_name=output_name
        )
        df_ma = ma_feature.fit_transform(df)
        expected_df_ma = pd.DataFrame.from_dict(
            {output_name: [np.nan, np.nan, 0.5, 1.5, 2.5, 3.5]}
        )

        testing.assert_frame_equal(expected_df_ma, df_ma)

    def test_multi_columns_window_size(self):
        output_name = "moving_average"
        window_size = 2
        df = pd.DataFrame.from_dict(
            {"old_name_0": [0, 1, 2, 3, 4, 5], "old_name_1": [7, 8, 9, 10, 11, 12]}
        )

        ma_feature = MovingAverageFeature(
            window_size=window_size, output_name=output_name
        )
        df_ma = ma_feature.fit_transform(df)
        expected_df_ma = pd.DataFrame.from_dict(
            {
                f"{output_name}_0": [np.nan, np.nan, 0.5, 1.5, 2.5, 3.5],
                f"{output_name}_1": [np.nan, np.nan, 7.5, 8.5, 9.5, 10.5],
            }
        )

        testing.assert_frame_equal(expected_df_ma, df_ma)

    @given(
        giotto_time_series(
            start_date=pd.Timestamp(2000, 1, 1), end_date=pd.Timestamp(2010, 1, 1)
        ),
        st.integers(0, 100),
    )
    def test_random_ts_and_window_size(self, df: pd.DataFrame, window_size: int):
        output_name = "time_series"

        ma_feature = MovingAverageFeature(
            window_size=window_size, output_name=output_name
        )
        df_ma = ma_feature.fit_transform(df)
        expected_df_ma = self._correct_ma(df, window_size)

        testing.assert_frame_equal(expected_df_ma, df_ma)


class TestConstantFeature:
    def _correct_constant(
        self, df: pd.DataFrame, constant: int, output_name: str
    ) -> pd.DataFrame:
        constant_series = pd.Series(data=constant, index=df.index)
        constant_series.name = output_name
        return constant_series.to_frame()

    def test_correct_constant_feature(self):
        output_name = "constant_feature"
        constant = 12
        df = pd.DataFrame.from_dict({"old_name": [0, 1, 2, 3, 4, 5]})

        constant_feature = ConstantFeature(constant=constant, output_name=output_name)

        df_constant = constant_feature.fit_transform(df)
        expected_df_constant = pd.DataFrame.from_dict(
            {output_name: [constant, constant, constant, constant, constant, constant]}
        )

        testing.assert_frame_equal(expected_df_constant, df_constant)

    @given(
        giotto_time_series(
            start_date=pd.Timestamp(2000, 1, 1), end_date=pd.Timestamp(2010, 1, 1)
        ),
        st.integers(0, 100),
    )
    def test_random_ts_and_constant(self, df: pd.DataFrame, constant: int):
        output_name = "time_series"

        constant_feature = ConstantFeature(constant=constant, output_name=output_name)
        df_constant = constant_feature.fit_transform(df)
        expected_df_constant = self._correct_constant(df, constant, output_name)

        testing.assert_frame_equal(expected_df_constant, df_constant)


class TestExogenousFeature:
    def _correct_exog(self, exog: pd.DataFrame, df: pd.DataFrame) -> pd.DataFrame:
        return exog.reindex(index=df.index)

    def test_correct_exog_none_method(self):
        output_name = "exog"
        method = None
        exog = pd.DataFrame.from_dict({"old_name_1": [0, 1, 2, 3]})
        exog.index = [
            pd.Timestamp(2000, 1, 1),
            pd.Timestamp(2000, 2, 1),
            pd.Timestamp(2000, 3, 1),
            pd.Timestamp(2000, 4, 1),
        ]

        df = pd.DataFrame.from_dict({"old_name_2": [10, 11, 12, 13]})
        df.index = [
            pd.Timestamp(2000, 1, 1),
            pd.Timestamp(2000, 1, 2),
            pd.Timestamp(2000, 1, 3),
            pd.Timestamp(2000, 1, 4),
        ]

        exog_feature = ExogenousFeature(
            exogenous_time_series=exog, output_name=output_name, method=method
        )

        new_exog_feature = exog_feature.fit_transform(df)
        expected_exog = pd.DataFrame.from_dict(
            {output_name: [0, np.nan, np.nan, np.nan]}
        )
        expected_exog.index = [
            pd.Timestamp(2000, 1, 1),
            pd.Timestamp(2000, 1, 2),
            pd.Timestamp(2000, 1, 3),
            pd.Timestamp(2000, 1, 4),
        ]

        testing.assert_frame_equal(expected_exog, new_exog_feature)

    def test_correct_exog_backfill_method(self):
        output_name = "exog"
        method = "backfill"
        exog = pd.DataFrame.from_dict({"old_name_1": [0, 1, 2, 3]})
        exog.index = [
            pd.Timestamp(2000, 1, 1),
            pd.Timestamp(2000, 2, 1),
            pd.Timestamp(2000, 3, 1),
            pd.Timestamp(2000, 4, 1),
        ]

        df = pd.DataFrame.from_dict({"old_name_2": [10, 11, 12, 13]})
        df.index = [
            pd.Timestamp(2000, 1, 1),
            pd.Timestamp(2000, 1, 2),
            pd.Timestamp(2000, 1, 3),
            pd.Timestamp(2000, 1, 4),
        ]

        exog_feature = ExogenousFeature(
            exogenous_time_series=exog, output_name=output_name, method=method
        )

        new_exog_feature = exog_feature.fit_transform(df)
        expected_exog = pd.DataFrame.from_dict({output_name: [0, 1, 1, 1]})
        expected_exog.index = [
            pd.Timestamp(2000, 1, 1),
            pd.Timestamp(2000, 1, 2),
            pd.Timestamp(2000, 1, 3),
            pd.Timestamp(2000, 1, 4),
        ]

        testing.assert_frame_equal(expected_exog, new_exog_feature)

    def test_correct_exog_pad_method(self):
        output_name = "exog"
        method = "pad"
        exog = pd.DataFrame.from_dict({"old_name_1": [0, 1, 2, 3]})
        exog.index = [
            pd.Timestamp(2000, 1, 1),
            pd.Timestamp(2000, 2, 1),
            pd.Timestamp(2000, 3, 1),
            pd.Timestamp(2000, 4, 1),
        ]

        df = pd.DataFrame.from_dict({"old_name_2": [10, 11, 12, 13]})
        df.index = [
            pd.Timestamp(2000, 1, 1),
            pd.Timestamp(2000, 1, 2),
            pd.Timestamp(2000, 1, 3),
            pd.Timestamp(2000, 1, 4),
        ]

        exog_feature = ExogenousFeature(
            exogenous_time_series=exog, output_name=output_name, method=method
        )

        new_exog_feature = exog_feature.fit_transform(df)
        expected_exog = pd.DataFrame.from_dict({output_name: [0, 0, 0, 0]})
        expected_exog.index = [
            pd.Timestamp(2000, 1, 1),
            pd.Timestamp(2000, 1, 2),
            pd.Timestamp(2000, 1, 3),
            pd.Timestamp(2000, 1, 4),
        ]

        testing.assert_frame_equal(expected_exog, new_exog_feature)

    def test_correct_nearest_pad_method(self):
        output_name = "exog"
        method = "nearest"
        exog = pd.DataFrame.from_dict({"old_name_1": [0, 1, 2, 3]})
        exog.index = [
            pd.Timestamp(2000, 1, 1),
            pd.Timestamp(2000, 2, 1),
            pd.Timestamp(2000, 3, 1),
            pd.Timestamp(2000, 4, 1),
        ]

        df = pd.DataFrame.from_dict({"old_name_2": [10, 11, 12, 13]})
        df.index = [
            pd.Timestamp(2000, 1, 1),
            pd.Timestamp(2000, 1, 2),
            pd.Timestamp(2000, 1, 3),
            pd.Timestamp(2000, 1, 29),
        ]

        exog_feature = ExogenousFeature(
            exogenous_time_series=exog, output_name=output_name, method=method
        )

        new_exog_feature = exog_feature.fit_transform(df)
        expected_exog = pd.DataFrame.from_dict({output_name: [0, 0, 0, 1]})
        expected_exog.index = [
            pd.Timestamp(2000, 1, 1),
            pd.Timestamp(2000, 1, 2),
            pd.Timestamp(2000, 1, 3),
            pd.Timestamp(2000, 1, 29),
        ]

        testing.assert_frame_equal(expected_exog, new_exog_feature)

    def test_correct_multi_columns_exog(self):
        output_name = "exog"
        exog = pd.DataFrame.from_dict(
            {"old_name_0": [0, 1, 2, 3], "old_name_1": [5, 6, 7, 8]}
        )
        exog.index = [
            pd.Timestamp(2000, 1, 1),
            pd.Timestamp(2000, 2, 1),
            pd.Timestamp(2000, 3, 1),
            pd.Timestamp(2000, 4, 1),
        ]

        df = pd.DataFrame.from_dict({"old_name_2": [10, 11, 12, 13]})
        df.index = [
            pd.Timestamp(2000, 1, 1),
            pd.Timestamp(2000, 1, 2),
            pd.Timestamp(2000, 1, 3),
            pd.Timestamp(2000, 1, 29),
        ]

        exog_feature = ExogenousFeature(
            exogenous_time_series=exog, output_name=output_name
        )

        new_exog_feature = exog_feature.fit_transform(df)
        expected_exog = pd.DataFrame.from_dict(
            {
                f"{output_name}_0": [0, np.nan, np.nan, np.nan],
                f"{output_name}_1": [5, np.nan, np.nan, np.nan],
            }
        )
        expected_exog.index = [
            pd.Timestamp(2000, 1, 1),
            pd.Timestamp(2000, 1, 2),
            pd.Timestamp(2000, 1, 3),
            pd.Timestamp(2000, 1, 29),
        ]

        testing.assert_frame_equal(expected_exog, new_exog_feature)


class TestPolynomialFeature:
    def _correct_pol_features(self, df: pd.DataFrame, degree: int) -> pd.DataFrame:
        poly = PolynomialFeatures(degree)
        pol_features_arr = poly.fit_transform(df)
        pol_features = pd.DataFrame(pol_features_arr, index=df.index)
        return pol_features

    def test_correct_pol_features_single_column(self):
        output_name = "pol_features"
        degree = 3
        df = pd.DataFrame.from_dict({"old_name": [0, 1, 2, 3]})
        df.index = [
            pd.Timestamp(2000, 1, 1),
            pd.Timestamp(2000, 2, 1),
            pd.Timestamp(2000, 3, 1),
            pd.Timestamp(2000, 4, 1),
        ]

        pol_feature = PolynomialFeature(degree=degree, output_name=output_name)
        pol_df = pol_feature.fit_transform(df)

        expected_pol_df = pd.DataFrame.from_dict(
            {
                f"{output_name}_0": [1.0, 1.0, 1.0, 1.0],
                f"{output_name}_1": [0.0, 1.0, 2.0, 3.0],
                f"{output_name}_2": [0.0, 1.0, 4.0, 9.0],
                f"{output_name}_3": [0.0, 1.0, 8.0, 27.0],
            }
        )
        expected_pol_df.index = [
            pd.Timestamp(2000, 1, 1),
            pd.Timestamp(2000, 2, 1),
            pd.Timestamp(2000, 3, 1),
            pd.Timestamp(2000, 4, 1),
        ]

        testing.assert_frame_equal(expected_pol_df, pol_df)

    def test_correct_pol_features_multi_columns(self):
        output_name = "pol_features"
        degree = 2
        df = pd.DataFrame.from_dict({"old_name_1": [0, 2, 4], "old_name_2": [1, 3, 5]})
        df.index = [
            pd.Timestamp(2000, 1, 1),
            pd.Timestamp(2000, 2, 1),
            pd.Timestamp(2000, 3, 1),
        ]

        pol_feature = PolynomialFeature(degree=degree, output_name=output_name)
        pol_df = pol_feature.fit_transform(df)

        expected_pol_df = pd.DataFrame.from_dict(
            {
                f"{output_name}_0": [1.0, 1.0, 1],
                f"{output_name}_1": [0.0, 2.0, 4],
                f"{output_name}_2": [1.0, 3.0, 5],
                f"{output_name}_3": [0.0, 4.0, 16.0],
                f"{output_name}_4": [0.0, 6.0, 20.0],
                f"{output_name}_5": [1.0, 9.0, 25.0],
            }
        )
        expected_pol_df.index = [
            pd.Timestamp(2000, 1, 1),
            pd.Timestamp(2000, 2, 1),
            pd.Timestamp(2000, 3, 1),
        ]

        testing.assert_frame_equal(expected_pol_df, pol_df)


class TestCustomFeature:
    def _df_to_power(self, df: pd.DataFrame, power: int) -> pd.DataFrame:
        return np.power(df, power)

    def test_correct_custom_feature(self):
<<<<<<< HEAD
        output_name = "custom"
        power = 3
        df = pd.DataFrame.from_dict({"old_name": [0, 1, 2, 3, 4, 5]})
=======
        output_name = 'custom'
        power = 3
        df = pd.DataFrame.from_dict({output_name: [0, 1, 2, 3, 4, 5]})
>>>>>>> 9df7a234

        custom_feature = CustomFeature(
            custom_feature_function=self._df_to_power,
            output_name=output_name,
            power=power,
        )

        output_custom_feature = custom_feature.fit_transform(df)
        expected_custom_output = pd.DataFrame.from_dict(
            {output_name: [0, 1, 8, 27, 64, 125]}
        )

        testing.assert_frame_equal(expected_custom_output, output_custom_feature)

    def test_multi_columns_custom_feature(self):
        output_name = "custom"
        power = 2
        df = pd.DataFrame.from_dict(
            {"old_name": [0, 1, 2, 3, 4, 5], "old_name_1": [7, 8, 9, 10, 11, 12]}
        )

        custom_feature = CustomFeature(
            custom_feature_function=self._df_to_power,
            output_name=output_name,
            power=power,
        )

        output_custom_feature = custom_feature.fit_transform(df)
        expected_custom_output = pd.DataFrame.from_dict(
            {
                f"{output_name}_0": [0, 1, 4, 9, 16, 25],
                f"{output_name}_1": [49, 64, 81, 100, 121, 144],
            }
        )

        testing.assert_frame_equal(expected_custom_output, output_custom_feature)

    @given(
        giotto_time_series(
            start_date=pd.Timestamp(2000, 1, 1), end_date=pd.Timestamp(2010, 1, 1)
        ),
        st.integers(0, 10),
    )
    def test_random_ts_and_power(self, df: pd.DataFrame, power: int):
        output_name = "time_series"

        custom_feature = CustomFeature(self._df_to_power, output_name, power=power)

        output_custom = custom_feature.fit_transform(df)
        expected_custom_output = self._df_to_power(df, power)

        testing.assert_frame_equal(expected_custom_output, output_custom)<|MERGE_RESOLUTION|>--- conflicted
+++ resolved
@@ -449,15 +449,9 @@
         return np.power(df, power)
 
     def test_correct_custom_feature(self):
-<<<<<<< HEAD
         output_name = "custom"
         power = 3
-        df = pd.DataFrame.from_dict({"old_name": [0, 1, 2, 3, 4, 5]})
-=======
-        output_name = 'custom'
-        power = 3
         df = pd.DataFrame.from_dict({output_name: [0, 1, 2, 3, 4, 5]})
->>>>>>> 9df7a234
 
         custom_feature = CustomFeature(
             custom_feature_function=self._df_to_power,
