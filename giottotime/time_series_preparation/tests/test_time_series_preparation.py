import hypothesis.strategies as st
import numpy as np
import pandas as pd
import pytest
from pandas.testing import assert_series_equal, assert_frame_equal
from hypothesis.extra.numpy import arrays
from hypothesis import given, settings, HealthCheck

<<<<<<< HEAD
from giottotime.utils.hypothesis import (
=======
from giottotime.utils.hypothesis.time_indexes import (
>>>>>>> ae3e0fb1
    series_with_timedelta_index,
    series_with_period_index,
    series_with_datetime_index,
    available_freqs,
)
from giottotime.time_series_preparation import TimeSeriesPreparation
from .utils import (
    pandas_series_with_period_index,
    datetime_index_series_to_period_index_series,
    timedelta_index_series_to_period_index_series,
)


class TestConstructor:
    @given(st.datetimes(), available_freqs(), st.booleans(), st.text())
    def test_constructor_does_not_fail(
        self,
        start: pd.datetime,
        freq: pd.Timedelta,
        resample_if_not_equispaced: bool,
        output_name: str,
    ):
        TimeSeriesPreparation(
            start=start,
            freq=freq,
            resample_if_not_equispaced=resample_if_not_equispaced,
            output_name=output_name,
        )

    @given(st.datetimes(), available_freqs(), st.booleans(), st.text())
    def test_constructor_initializes_parameters(
        self,
        start: pd.datetime,
        freq: pd.Timedelta,
        resample_if_not_equispaced: bool,
        output_name: str,
    ):
        time_series_preparation = TimeSeriesPreparation(
            start=start,
            freq=freq,
            resample_if_not_equispaced=resample_if_not_equispaced,
            output_name=output_name,
        )

        assert time_series_preparation.start == start
        assert time_series_preparation.end is None
        assert time_series_preparation.freq == freq
        assert (
            time_series_preparation.resample_if_not_equispaced
            == resample_if_not_equispaced
        )
        assert time_series_preparation.output_name == output_name


class TestToTimeIndexSeries:
    @given(st.lists(st.floats()), st.datetimes(), available_freqs())
    def test_list_as_input(
        self, input_list: pd.Series, start: pd.datetime, freq: pd.Timedelta,
    ):
        time_series_preparation = TimeSeriesPreparation(start=start, freq=freq)
        computed_time_series = time_series_preparation._to_time_index_series(input_list)
        expected_time_series = pandas_series_with_period_index(
            input_list, start, freq=freq
        )
        assert_series_equal(computed_time_series, expected_time_series)

    @given(
        arrays(shape=st.integers(0, 1000), dtype=float),
        st.datetimes(),
        available_freqs(),
    )
    def test_array_as_input(
        self, input_array: np.ndarray, start: pd.datetime, freq: pd.Timedelta,
    ):
        time_series_preparation = TimeSeriesPreparation(start=start, freq=freq)
        computed_time_series = time_series_preparation._to_time_index_series(
            input_array
        )
        expected_time_series = pandas_series_with_period_index(
            input_array, start, freq=freq
        )
        assert_series_equal(computed_time_series, expected_time_series)

    @given(series_with_period_index(), st.datetimes(), available_freqs())
    def test_period_index_series_unchanged(
        self, period_index_series: pd.Series, start: pd.datetime, freq: pd.Timedelta,
    ):
        time_series_preparation = TimeSeriesPreparation(start=start, freq=freq)
        computed_time_series = time_series_preparation._to_time_index_series(
            period_index_series
        )
        assert_series_equal(computed_time_series, period_index_series)

    @given(series_with_datetime_index(), st.datetimes(), available_freqs())
    def test_datetime_index_series_unchanged(
        self, datetime_index_series: pd.Series, start: pd.datetime, freq: pd.Timedelta,
    ):
        time_series_preparation = TimeSeriesPreparation(start=start, freq=freq)
        computed_time_series = time_series_preparation._to_time_index_series(
            datetime_index_series
        )
        assert_series_equal(computed_time_series, datetime_index_series)

    @given(series_with_timedelta_index(), st.datetimes(), available_freqs())
    def test_timedelta_index_series_unchanged(
        self, timedelta_index_series: pd.Series, start: pd.datetime, freq: pd.Timedelta,
    ):
        time_series_preparation = TimeSeriesPreparation(start=start, freq=freq)
        computed_time_series = time_series_preparation._to_time_index_series(
            timedelta_index_series
        )
        assert_series_equal(computed_time_series, timedelta_index_series)


class TestToEquispacedTimeSeries:
    @given(
        series_with_period_index(), st.datetimes(), available_freqs(), st.text(),
    )
    def test_with_resample_false(
        self,
        series: pd.Series,
        start: pd.datetime,
        freq: pd.Timedelta,
        output_name: str,
    ):
        time_series_preparation = TimeSeriesPreparation(
            start=start,
            freq=freq,
            resample_if_not_equispaced=False,
            output_name=output_name,
        )
        computed_series = time_series_preparation._to_equispaced_time_series(series)
        assert_series_equal(computed_series, series)

    @given(series_with_period_index(), st.datetimes(), available_freqs(), st.text())
    def test_with_resample_true(
        self,
        series: pd.Series,
        start: pd.datetime,
        freq: pd.Timedelta,
        output_name: str,
    ):
        time_series_preparation = TimeSeriesPreparation(
            start=start,
            freq=freq,
            resample_if_not_equispaced=True,
            output_name=output_name,
        )
        with pytest.raises(NotImplementedError):
            time_series_preparation._to_equispaced_time_series(series)


class TestToPeriodIndex:
    @settings(suppress_health_check=[HealthCheck.filter_too_much])
    @given(series_with_period_index())
    def test_with_period_index_as_input(self, period_index_series):
        time_series_preparation = TimeSeriesPreparation()
        computed_time_series = time_series_preparation._to_period_index_time_series(
            period_index_series
        )
        assert_series_equal(computed_time_series, period_index_series)

    @given(series_with_datetime_index())
    def test_with_datetime_index_as_input(self, datetime_index_series):
        time_series_preparation = TimeSeriesPreparation()
        computed_time_series = time_series_preparation._to_period_index_time_series(
            datetime_index_series
        )
        expected_time_series = datetime_index_series_to_period_index_series(
            computed_time_series
        )
        assert_series_equal(computed_time_series, expected_time_series)

    @given(series_with_timedelta_index())
    def test_with_timedelta_index_as_input(self, timedelta_index_series):
        time_series_preparation = TimeSeriesPreparation()
        computed_time_series = time_series_preparation._to_period_index_time_series(
            timedelta_index_series
        )
        expected_time_series = timedelta_index_series_to_period_index_series(
            timedelta_index_series
        )
        assert_series_equal(computed_time_series, expected_time_series)


class TestToPeriodIndexDataFrame:
    @given(series_with_period_index(), st.text())
    def test_output_dataframe_is_correct(
        self, period_index_series: pd.Series, output_name: str
    ):
        time_series_preparation = TimeSeriesPreparation(output_name=output_name)
        computed_time_series = time_series_preparation._to_period_index_dataframe(
            period_index_series
        )
        expected_time_series = pd.DataFrame({output_name: period_index_series})
        assert_frame_equal(computed_time_series, expected_time_series)


class TestTransform:
    @given(st.lists(st.floats()), st.datetimes(), available_freqs(), st.text())
    def test_list_as_input(
        self,
        input_list: pd.Series,
        start: pd.datetime,
        freq: pd.Timedelta,
        output_name: str,
    ):
        time_series_preparation = TimeSeriesPreparation(
            start=start, freq=freq, output_name=output_name
        )
        computed_time_series = time_series_preparation.transform(input_list)
        expected_series = pandas_series_with_period_index(input_list, start, freq=freq)
        expected_time_series = pd.DataFrame({output_name: expected_series})
        assert_frame_equal(computed_time_series, expected_time_series)

    @given(
        arrays(shape=st.integers(0, 1000), dtype=float),
        st.datetimes(),
        available_freqs(),
        st.text(),
    )
    def test_array_as_input(
        self,
        input_array: np.ndarray,
        start: pd.datetime,
        freq: pd.Timedelta,
        output_name: str,
    ):
        time_series_preparation = TimeSeriesPreparation(
            start=start, freq=freq, output_name=output_name
        )
        computed_time_series = time_series_preparation.transform(input_array)
        expected_series = pandas_series_with_period_index(input_array, start, freq=freq)
        expected_time_series = pd.DataFrame({output_name: expected_series})
        assert_frame_equal(computed_time_series, expected_time_series)

    @given(series_with_period_index(), st.datetimes(), available_freqs(), st.text())
    def test_period_index_as_input(
        self,
        period_index_series: pd.Series,
        start: pd.datetime,
        freq: pd.Timedelta,
        output_name: str,
    ):
        time_series_preparation = TimeSeriesPreparation(
            start=start, freq=freq, output_name=output_name
        )
        computed_time_series = time_series_preparation.transform(period_index_series)
        expected_time_series = pd.DataFrame({output_name: period_index_series})
        assert_frame_equal(computed_time_series, expected_time_series)

    @given(series_with_datetime_index(), st.datetimes(), available_freqs(), st.text())
    def test_datetime_index_as_input(
        self,
        datetime_index_series: pd.Series,
        start: pd.datetime,
        freq: pd.Timedelta,
        output_name: str,
    ):
        time_series_preparation = TimeSeriesPreparation(
            start=start, freq=freq, output_name=output_name
        )
        computed_time_series = time_series_preparation.transform(datetime_index_series)
        expected_series = datetime_index_series_to_period_index_series(
            datetime_index_series, freq=freq
        )
        expected_time_series = pd.DataFrame({output_name: expected_series})
        assert_frame_equal(computed_time_series, expected_time_series)

    @given(series_with_timedelta_index(), st.datetimes(), available_freqs(), st.text())
    def test_timedelta_index_as_input(
        self,
        timedelta_index_series: pd.Series,
        start: pd.datetime,
        freq: pd.Timedelta,
        output_name: str,
    ):
        time_series_preparation = TimeSeriesPreparation(
            start=start, freq=freq, output_name=output_name
        )
        computed_time_series = time_series_preparation.transform(timedelta_index_series)
        expected_series = timedelta_index_series_to_period_index_series(
            timedelta_index_series, freq=freq
        )
        expected_time_series = pd.DataFrame({output_name: expected_series})
        assert_frame_equal(computed_time_series, expected_time_series)<|MERGE_RESOLUTION|>--- conflicted
+++ resolved
@@ -6,11 +6,7 @@
 from hypothesis.extra.numpy import arrays
 from hypothesis import given, settings, HealthCheck
 
-<<<<<<< HEAD
-from giottotime.utils.hypothesis import (
-=======
 from giottotime.utils.hypothesis.time_indexes import (
->>>>>>> ae3e0fb1
     series_with_timedelta_index,
     series_with_period_index,
     series_with_datetime_index,
